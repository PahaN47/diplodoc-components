{
  "name": "@diplodoc/components",
  "description": "React components for drawing Diplodoc documentation",
  "author": "YFM Team <yfm-team@yandex.ru>",
  "license": "MIT",
  "version": "4.2.0",
  "repository": {
    "type": "git",
    "url": "git@github.com:yandex-cloud/docs-components.git"
  },
  "files": [
    "build",
    "src/i18n"
  ],
  "engines": {
    "node": ">=18",
    "npm": ">=9.*"
  },
  "exports": {
    ".": {
      "import": {
        "types": "./build/esm/index.d.js",
        "style": "./build/index.css",
        "default": "./build/esm/index.js"
      },
      "require": {
        "types": "./build/cjs/index.d.js",
        "style": "./build/index.css",
        "default": "./build/cjs/index.js"
      },
      "default": {
        "types": "./build/esm/index.d.js",
        "style": "./build/index.css",
        "default": "./build/esm/index.js"
      }
    },
    "./styles": "./build/index.css",
    "./i18n/*": "./src/i18n/*",
    "./themes/*": {
      "style": "./build/themes/*/index.css",
      "default": "./build/themes/*/index.css"
    }
  },
  "sideEffects": [
    "*.css",
    "*.scss"
  ],
  "main": "build/esm/index.js",
  "typings": "build/esm/index.d.ts",
  "scripts": {
    "deps:install": "npm ci",
    "deps:truncate": "npm prune --production",
    "lint": "run-p _lint:js _lint:styles _lint:prettier",
    "lint:fix": "run-s _lint:js:fix _lint:styles:fix _lint:prettier:fix",
    "_lint:js": "eslint '**/*.{js,jsx,ts,tsx}'",
    "_lint:js:fix": "npm run _lint:js -- --fix",
    "_lint:prettier": "prettier --check 'src/**/*.{js,jsx,ts,tsx}'",
    "_lint:prettier:fix": "prettier --write 'src/**/*.{js,jsx,ts,tsx}'",
    "_lint:styles": "stylelint src/**/*.scss",
    "_lint:styles:fix": "npm run _lint:styles -- --fix",
    "typecheck": "tsc --noEmit",
    "test": "exit 0",
    "dev": "run-s build _dev:watch",
    "_dev:watch": "run-p _build:watch _storybook:watch",
    "build:clean": "rimraf build",
    "build:compile": "./esbuild/build.js",
    "_build:declarations:esm": "tsc --emitDeclarationOnly -p tsconfig.esm.json",
    "_build:declarations:cjs": "tsc --emitDeclarationOnly -p tsconfig.cjs.json",
    "build": "run-s build:clean build:compile _build:declarations:*",
    "_build:watch": "./esbuild/build.js --watch",
    "_storybook:watch": "cd demo && npm run storybook",
    "prepublishOnly": "npm run lint && npm run test && npm run build",
    "prepare": "husky install",
    "pre-commit": "lint-staged"
  },
  "dependencies": {
    "@gravity-ui/icons": "^2.5.0",
<<<<<<< HEAD
    "@gravity-ui/uikit": "^6.1.1",
=======
    "@gravity-ui/uikit": "^6.2.0",
>>>>>>> 45fcf3ee
    "@popperjs/core": "^2.11.2",
    "bem-cn-lite": "4.1.0",
    "i18next": "^19.9.2",
    "langs": "^2.0.0",
    "lodash": "^4.17.21",
    "mark.ts": "^1.0.5",
    "react-hotkeys-hook": "^3.3.1",
    "react-i18next": "11.15.6",
    "react-popper": "^2.2.5",
    "scroll-into-view-if-needed": "2.2.29",
    "url": "^0.11.1"
  },
  "peerDependencies": {
    "react": ">=16.8.0 || >=17.0.0 || >=18.0.0",
    "react-dom": ">=16.8.0 || >=17.0.0 || >=18.0.0"
  },
  "devDependencies": {
    "@gravity-ui/eslint-config": "^2.2.0",
    "@gravity-ui/prettier-config": "^1.0.1",
    "@gravity-ui/stylelint-config": "^3.0.0",
    "@gravity-ui/tsconfig": "^1.0.0",
    "@types/langs": "^2.0.1",
    "@types/lodash": "4.14.179",
    "@types/react": "^18.2.21",
    "@types/react-dom": "^18.2.7",
    "autoprefixer": "^10.4.15",
    "esbuild": "^0.19.2",
    "esbuild-sass-plugin": "^2.13.0",
    "eslint": "^8.48.0",
    "husky": "^8.0.3",
    "lint-staged": "^12.5.0",
    "npm-run-all": "^4.1.5",
    "postcss": "^8.4.28",
    "postcss-preset-env": "^9.1.2",
    "prettier": "^2.8.8",
    "prop-types": "^15.8.1",
    "react": "^18.2.0",
    "react-dom": "^18.2.0",
    "rimraf": "^5.0.1",
    "sass": "^1.66.1",
    "stylelint": "^15.10.3",
    "svgo": "2.8.0",
    "typescript": "^5.2.2"
  },
  "overrides": {
    "react-sortable-hoc": {
      "react": "^18.2.0",
      "react-dom": "^18.2.0"
    }
  },
  "lint-staged": {
    "**/*.{js,jsx,ts,tsx}": [
      "prettier --write",
      "eslint --max-warnings=0 --fix"
    ],
    "**/*.{css,scss}": [
      "prettier --write",
      "stylelint --fix"
    ],
    "**/*.{json,yaml,yml,md}": [
      "prettier --write"
    ],
    "*.svg": [
      "npm run svgo"
    ]
  },
  "keywords": [
    "markdown",
    "yandex",
    "docs",
    "yfm",
    "documentation",
    "tool",
    "tools",
    "components"
  ]
}<|MERGE_RESOLUTION|>--- conflicted
+++ resolved
@@ -75,11 +75,7 @@
   },
   "dependencies": {
     "@gravity-ui/icons": "^2.5.0",
-<<<<<<< HEAD
-    "@gravity-ui/uikit": "^6.1.1",
-=======
     "@gravity-ui/uikit": "^6.2.0",
->>>>>>> 45fcf3ee
     "@popperjs/core": "^2.11.2",
     "bem-cn-lite": "4.1.0",
     "i18next": "^19.9.2",
